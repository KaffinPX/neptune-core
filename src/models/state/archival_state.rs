--- conflicted
+++ resolved
@@ -843,28 +843,15 @@
     async fn initialize_archival_state_test() -> Result<()> {
         // Ensure that the archival state can be initialized without overflowing the stack
         let seed: [u8; 32] = thread_rng().gen();
-<<<<<<< HEAD
-        tokio::spawn(async move {
-            let mut rng: StdRng = SeedableRng::from_seed(seed);
-            let network = Network::RegTest;
-=======
         let mut rng: StdRng = SeedableRng::from_seed(seed);
-        let network = Network::Alpha;
->>>>>>> a40aee0e
+        let network = Network::RegTest;
 
         let mut archival_state0 = make_test_archival_state(network).await;
 
-<<<<<<< HEAD
-            let b = Block::genesis_block(network);
-            let some_wallet_secret = WalletSecret::new_random();
-            let some_spending_key = some_wallet_secret.nth_generation_spending_key(0);
-            let some_receiving_address = some_spending_key.to_address();
-=======
-        let b = Block::genesis_block();
+        let b = Block::genesis_block(network);
         let some_wallet_secret = WalletSecret::new_random();
         let some_spending_key = some_wallet_secret.nth_generation_spending_key(0);
         let some_receiving_address = some_spending_key.to_address();
->>>>>>> a40aee0e
 
         let (block_1, _, _) =
             make_mock_block_with_valid_pow(&b, None, some_receiving_address, rng.gen());
@@ -905,13 +892,8 @@
         );
 
         assert_eq!(
-<<<<<<< HEAD
             Block::genesis_block(network).hash(),
-            archival_state.archival_mutator_set.get_sync_label(),
-=======
-            Block::genesis_block().hash(),
             archival_state.archival_mutator_set.get_sync_label().await,
->>>>>>> a40aee0e
             "AMS must be synced to genesis block after initialization from genesis block"
         );
 
